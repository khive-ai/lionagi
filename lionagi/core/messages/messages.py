from typing import Any, Dict, Optional
from lionagi.schema.base_node import BaseNode
<<<<<<< HEAD
from lionagi.utils import nget
from ...utils.sys_util import strip_lower
=======
from lionagi.utils.sys_util import strip_lower
from lionagi.utils.nested_util import nget
>>>>>>> 9f4be03d
import json


class Message(BaseNode):
    """
    Represents a message in a chatbot-like system, inheriting from BaseNode.
    
    Attributes:
        role (Optional[str]): The role of the entity sending the message, e.g., 'user', 'system'.
        sender (Optional[str]): The identifier of the sender of the message.
        content (Any): The actual content of the message.
    """


    role: Optional[str] = None
    sender: Optional[str] = None

    @property
    def msg(self) -> Dict[str, Any]:
        """
        Constructs and returns a dictionary representation of the message.

        Returns:
            A dictionary representation of the message with 'role' and 'content' keys.
        """
        return self._to_message()
        
    @property
    def msg_content(self) -> Any:
        """
        Gets the 'content' field of the message.

        Returns:
            The 'content' part of the message.
        """
        return self.msg['content']
    
    @property
    def sender(self) -> str:
        return self.sender
    
    def _to_message(self):
        """
        Constructs and returns a dictionary representation of the message.

        Returns:
            dict: A dictionary representation of the message with 'role' and 'content' keys.
        """
        out = {
            "role": self.role,
            "content": json.dumps(self.content) if isinstance(self.content, dict) else self.content
            }
        return out

    def __str__(self):
        content_preview = (
            (str(self.content)[:75] + '...') if self.content and len(self.content) > 75 
            else str(self.content)
        )
        return f"Message(role={self.role}, sender={self.sender}, content='{content_preview}')"

class Instruction(Message):
    """
    Represents an instruction message, a specialized subclass of Message.

    This class is specifically used for creating messages that are instructions from the user,
    including any associated context. It sets the message role to 'user'.
    """

    def __init__(self, instruction: Any, context=None, sender: Optional[str] = None):
        super().__init__(
            role="user", sender=sender or 'user', content={"instruction": instruction}
        )
        if context:
            self.content.update({"context": context})
            
class System(Message):
    """
    Represents a system-related message, a specialized subclass of Message.

    Designed for messages containing system information, this class sets the message role to 'system'.
    """
    def __init__(self, system: Any, sender: Optional[str] = None):
        super().__init__(
            role="system", sender=sender or 'system', content={"system_info": system}
        )
            
class Response(Message):
    """
    Represents a response message, a specialized subclass of Message.

    Used for various types of response messages including regular responses, action requests,
    and action responses. It sets the message role to 'assistant'.

    """

    def __init__(self, response: Any, sender: Optional[str] = None) -> None:
        content_key = ''
        try:
            response = response["message"]
            if strip_lower(response['content']) == "none":
                content_ = self._handle_action_request(response)
                sender = sender or "action_request"
                content_key = content_key or "action_list"

            else:
                try:
                    if 'tool_uses' in json.loads(response['content']):
                        content_ = json.loads(response['content'])['tool_uses']
                        content_key = content_key or "action_list"
                        sender = sender or "action_request"
                    elif 'response' in json.loads(response['content']):
                        sender = sender or "assistant"
                        content_key = content_key or "response"
                        content_ = json.loads(response['content'])['response']
                    elif 'action_list' in json.loads(response['content']):
                        sender = sender or "action_request"
                        content_key = content_key or "action_list"
                        content_ = json.loads(response['content'])['action_list']
                    else:
                        content_ = response['content']
                        content_key = content_key or "response"
                        sender = sender or "assistant"
                except:
                    content_ = response['content']
                    content_key = content_key or "response"
                    sender = sender or "assistant"

        except:
            sender = sender or "action_response"
            content_ = response
            content_key = content_key or "action_response"
        
        super().__init__(role="assistant", sender=sender, content={content_key: content_})
        
    @staticmethod
    def _handle_action_request(response):
        """
        Processes an action request response and extracts relevant information.

        Args:
            response (dict): The response dictionary containing tool calls and other information.

        Returns:
            list: A list of dictionaries, each representing a function call with action and arguments.

        Raises:
            ValueError: If the response does not conform to the expected format for action requests.
        """
        try:
            tool_count = 0
            func_list = []
            while tool_count < len(response['tool_calls']):
                _path = ['tool_calls', tool_count, 'type']
                
                if nget(response, _path) == 'function':
                    _path1 = ['tool_calls', tool_count, 'function', 'name']
                    _path2 = ['tool_calls', tool_count, 'function', 'arguments']
                    
                    func_content = {
                        "action": ("action_" + nget(response, _path1)),
                        "arguments": nget(response, _path2)
                        }
                    func_list.append(func_content)
                tool_count += 1
            return func_list
        except:
            raise ValueError(
                "Response message must be one of regular response or function calling"
            )<|MERGE_RESOLUTION|>--- conflicted
+++ resolved
@@ -1,12 +1,9 @@
 from typing import Any, Dict, Optional
 from lionagi.schema.base_node import BaseNode
-<<<<<<< HEAD
-from lionagi.utils import nget
-from ...utils.sys_util import strip_lower
-=======
+
 from lionagi.utils.sys_util import strip_lower
 from lionagi.utils.nested_util import nget
->>>>>>> 9f4be03d
+
 import json
 
 
