"""
Module for base component model definition using Pydantic.
"""

from typing import Any, TypeVar

<<<<<<< HEAD
import lionagi.integrations.bridge.pydantic_.base_model as pyd
from lionagi.core.schema.base.base_component import BaseComponent

from lionagi.libs import ln_convert as convert

T = TypeVar("T", bound="BaseComponent")


=======
from pydantic import Field, field_serializer, AliasChoices
from lionagi.libs import SysUtil, convert

from .base_mixin import BaseComponentMixin

T = TypeVar("T", bound="BaseComponent")


class BaseComponent(BaseComponentMixin, ABC):
    """
    A base component model that provides common attributes and utility methods for metadata management.
    It includes functionality to interact with metadata in various ways, such as retrieving, modifying,
    and validating metadata keys and values.

    Attributes:
            id_ (str): Unique identifier, defaulted using SysUtil.create_id.
            timestamp (str | None): Timestamp of creation or modification.
            metadata (dict[str, Any]): Metadata associated with the component.
    """

    id_: str = Field(default_factory=SysUtil.create_id, alias="node_id")
    timestamp: str | None = Field(default_factory=SysUtil.get_timestamp)
    metadata: dict[str, Any] = Field(default_factory=dict, alias="meta")

    class Config:
        """Model configuration settings."""

        extra = "allow"
        arbitrary_types_allowed = True
        populate_by_name = True
        validate_assignment = True
        validate_return = True
        str_strip_whitespace = True

    @classmethod
    def class_name(cls) -> str:
        """
        Retrieves the name of the class.
        """
        return cls.__name__

    @property
    def property_schema(self):
        return self.model_json_schema()["properties"]

    @property
    def property_keys(self):
        return list(self.model_json_schema()["properties"].keys())

    def copy(self, *args, **kwargs) -> T:
        """
        Creates a deep copy of the instance, with an option to update specific fields.

        Args:
                *args: Variable length argument list for additional options.
                **kwargs: Arbitrary keyword arguments specifying updates to the instance.

        Returns:
                BaseComponent: A new instance of BaseComponent as a deep copy of the original, with updates applied.
        """
        return self.model_copy(*args, **kwargs)

    def __repr__(self):
        return f"{self.__class__.__name__}({self.to_dict()})"


>>>>>>> 4447d11d
class BaseNode(BaseComponent):
    """
    A base class for nodes, representing a fundamental unit in a graph or tree structure,
    extending BaseComponent with content handling capabilities.

    Attributes:
            content: The content of the node, which can be a string, a dictionary with any structure,
                    None, or any other type. It is flexible to accommodate various types of content.
                    This attribute also supports aliasing through validation_alias for compatibility with
                    different naming conventions like "text", "page_content", or "chunk_content".
    """

    content: str | dict[str, Any] | None | Any = Field(
        default=None,
        validation_alias=AliasChoices("text", "page_content", "chunk_content"),
    )

    @property
    def content_str(self):
        """
        Attempts to serialize the node's content to a string.

        Returns:
                str: The serialized content string. If serialization fails, returns "null" and
                        logs an error message indicating the content is not serializable.
        """
        try:
            return convert.to_str(self.content)
        except ValueError:
            print(
                f"Content is not serializable for Node: {self._id}, defaulting to 'null'"
            )
            return "null"

    def __str__(self):
        """
        Provides a string representation of the BaseNode instance, including a content preview,
        metadata preview, and optionally the timestamp if present.

        Returns:
                str: A string representation of the instance.
        """
        timestamp = f" ({self.timestamp})" if self.timestamp else ""
        if self.content:
            content_preview = (
                f"{self.content[:50]}..." if len(self.content) > 50 else self.content
            )
        else:
            content_preview = ""
        meta_preview = (
            f"{str(self.metadata)[:50]}..."
            if len(str(self.metadata)) > 50
            else str(self.metadata)
        )
        return (
            f"{self.class_name()}({self.id_}, {content_preview}, {meta_preview},"
            f"{timestamp})"
        )


class BaseRelatableNode(BaseNode):
    """
    Extends BaseNode with functionality to manage relationships with other nodes.

    Attributes:
            related_nodes: A list of identifiers (str) for nodes that are related to this node.
            label: An optional label for the node, providing additional context or classification.
    """

    related_nodes: list[str] = Field(default_factory=list)
    label: str | None = None

    def add_related_node(self, node_id: str) -> bool:
        """
        Adds a node to the list of related nodes if it's not already present.

        Args:
                node_id: The identifier of the node to add.

        Returns:
                bool: True if the node was added, False if it was already in the list.
        """
        if node_id not in self.related_nodes:
            self.related_nodes.append(node_id)
            return True
        return False

    def remove_related_node(self, node_id: str) -> bool:
        """
        Removes a node from the list of related nodes if it's present.

        Args:
                node_id: The identifier of the node to remove.

        Returns:
                bool: True if the node was removed, False if it was not found in the list.
        """

        if node_id in self.related_nodes:
            self.related_nodes.remove(node_id)
            return True
        return False


class Tool(BaseRelatableNode):
    """
    Represents a tool, extending BaseRelatableNode with specific functionalities and configurations.

    Attributes:
            func: The main function or capability of the tool.
            schema_: An optional schema defining the structure and constraints of data the tool works with.
            manual: Optional documentation or manual for using the tool.
            parser: An optional parser associated with the tool for data processing or interpretation.
    """

    func: Any
    schema_: dict | None = None
    manual: Any | None = None
    parser: Any | None = None

    @field_serializer("func")
    def serialize_func(self, func):
        return func.__name__


TOOL_TYPE = bool | Tool | str | list[Tool | str | dict] | dict<|MERGE_RESOLUTION|>--- conflicted
+++ resolved
@@ -4,16 +4,6 @@
 
 from typing import Any, TypeVar
 
-<<<<<<< HEAD
-import lionagi.integrations.bridge.pydantic_.base_model as pyd
-from lionagi.core.schema.base.base_component import BaseComponent
-
-from lionagi.libs import ln_convert as convert
-
-T = TypeVar("T", bound="BaseComponent")
-
-
-=======
 from pydantic import Field, field_serializer, AliasChoices
 from lionagi.libs import SysUtil, convert
 
@@ -80,7 +70,6 @@
         return f"{self.__class__.__name__}({self.to_dict()})"
 
 
->>>>>>> 4447d11d
 class BaseNode(BaseComponent):
     """
     A base class for nodes, representing a fundamental unit in a graph or tree structure,
