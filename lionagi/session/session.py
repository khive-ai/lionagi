# Copyright (c) 2023-2025, HaiyangLi <quantocean.li at gmail dot com>
# SPDX-License-Identifier: Apache-2.0

import contextlib
from collections.abc import Callable
from typing import Any
from uuid import UUID

from pydantic import (
    Field,
    JsonValue,
    PrivateAttr,
    field_serializer,
    model_validator,
)
from typing_extensions import Self

from lionagi.protocols.types import (
    ID,
    MESSAGE_FIELDS,
    Graph,
    Node,
    Pile,
    Progression,
    Relational,
    RoledMessage,
    SenderRecipient,
    System,
)

from .._errors import ItemNotFoundError
from ..ln import lcall
from ..service.imodel import iModel
from .branch import ActionManager, Branch, OperationManager, Tool


class Session(Node, Relational):
    """
    Manages multiple conversation branches in a session.

    Attributes:
        branches (Pile | None): Collection of conversation branches.
        default_branch (Branch | None): The default conversation branch.
    """

    branches: Pile[Branch] = Field(
        default_factory=lambda: Pile(item_type={Branch}, strict_type=False)
    )
    default_branch: Any = Field(default=None, exclude=True)
    name: str = Field(default="Session")
    user: SenderRecipient | None = None
    _operation_manager: OperationManager = PrivateAttr(
        default_factory=OperationManager
    )

    @field_serializer("user")
    def _serialize_user(self, value: SenderRecipient | None) -> JsonValue:
        if value is None:
            return None
        return str(value)

    async def ainclude_branches(self, branches: ID[Branch].ItemSeq):
        async with self.branches:
            self.include_branches(branches)

    def include_branches(self, branches: ID[Branch].ItemSeq):
        def _take_in_branch(branch: Branch):
            if branch not in self.branches:
                self.branches.include(branch)

            branch.user = self.id
            branch._operation_manager = self._operation_manager
            if self.default_branch is None:
                self.default_branch = branch

        branches = [branches] if isinstance(branches, Branch) else branches

        for i in branches:
            _take_in_branch(i)

    def register_operation(
        self, operation: str, func: Callable, *, update: bool = False
    ):
        self._operation_manager.register(operation, func, update=update)

    def operation(self, name: str = None, *, update: bool = False):
        """
        Decorator to automatically register functions as operations.

        Args:
            name: Operation name. If None, uses the function's __name__.
            update: Whether to update if operation already exists.

        Usage:
            @session.operation()
            async def read_issue():
                ...

            @session.operation("custom_name")
            async def some_function():
                ...
        """

        def decorator(func: Callable) -> Callable:
            operation_name = name if name is not None else func.__name__
            self.register_operation(operation_name, func, update=update)
            return func

        return decorator

    @model_validator(mode="after")
    def _initialize_branches(self) -> Self:
        if self.default_branch is None:
            self.default_branch = Branch()
        if self.default_branch not in self.branches:
            self.branches.include(self.default_branch)
        if self.branches:
            self.include_branches(self.branches)
        return self

    def _lookup_branch_by_name(self, name: str) -> Branch | None:
        for branch in self.branches:
            if branch.name == name:
                return branch
        return None

    def get_branch(
        self, branch: ID.Ref | str, default: Any = ..., /
    ) -> Branch:
        """Get a branch by its ID or name."""

        with contextlib.suppress(ItemNotFoundError, ValueError):
            id = ID.get_id(branch)
            return self.branches[id]

        if isinstance(branch, str):
            if b := self._lookup_branch_by_name(branch):
                return b

        if default is ...:
            raise ItemNotFoundError(f"Branch '{branch}' not found.")
        return default

    def new_branch(
        self,
        system: System | JsonValue = None,
        system_sender: SenderRecipient = None,
        system_datetime: bool | str = None,
        user: SenderRecipient = None,
        name: str | None = None,
        imodel: iModel | None = None,
        messages: Pile[RoledMessage] = None,
        progress: Progression = None,
        tool_manager: ActionManager = None,
        tools: Tool | Callable | list = None,
        as_default_branch: bool = False,
        **kwargs,
    ) -> Branch:
        """Create and include a new branch in the session."""
        params = {
            k: v
            for k, v in locals().items()
            if k not in ("self", "as_default_branch", "kwargs")
            and v is not None
        }
        branch = Branch(**params, **kwargs)  # type: ignore
        self.include_branches(branch)
        if as_default_branch:
            self.default_branch = branch
        return branch

    def remove_branch(
        self,
        branch: ID.Ref,
        delete: bool = False,
    ):
        branch = ID.get_id(branch)

        if branch not in self.branches:
            _s = (
                str(branch)
                if len(str(branch)) < 10
                else str(branch)[:10] + "..."
            )
            raise ItemNotFoundError(f"Branch {_s}.. does not exist.")
        branch: Branch = self.branches[branch]

        self.branches.exclude(branch)

        if self.default_branch.id == branch.id:
            if not self.branches:
                self.default_branch = None
            else:
                self.default_branch = self.branches[0]

        if delete:
            del branch

    async def asplit(self, branch: ID.Ref) -> Branch:
        """
        Split a branch, creating a new branch with the same messages and tools.

        Args:
            branch: The branch to split or its identifier.

        Returns:
            The newly created branch.
        """
        async with self.branches:
            return self.split(branch)

    def split(self, branch: ID.Ref) -> Branch:
        """
        Split a branch, creating a new branch with the same messages and tools.

        Args:
            branch: The branch to split or its identifier.

        Returns:
            The newly created branch.
        """
        branch: Branch = self.branches[branch]
        branch_clone = branch.clone(sender=self.id)
        self.include_branches(branch_clone)
        return branch_clone

    def change_default_branch(self, branch: ID.Ref):
        """
        Change the default branch of the session.

        Args:
            branch: The branch to set as default or its identifier.
        """
        branch = self.branches[branch]
        if not isinstance(branch, Branch):
            raise ValueError("Input value for branch is not a valid branch.")
        self.default_branch = branch

    def to_df(
        self,
        branches: ID.RefSeq = None,
        exclude_clone: bool = False,
        exlcude_load: bool = False,
    ):
        out = self.concat_messages(
            branches=branches,
            exclude_clone=exclude_clone,
            exclude_load=exlcude_load,
        )
        return out.to_df(columns=MESSAGE_FIELDS)

    def concat_messages(
        self,
        branches: ID.RefSeq = None,
        exclude_clone: bool = False,
        exclude_load: bool = False,
    ) -> Pile[RoledMessage]:
        if not branches:
            branches = self.branches

        if any(i not in self.branches for i in branches):
            raise ValueError("Branch does not exist.")

        # Note: exclude_clone and exclude_load parameters are deprecated
        # and currently have no effect. They are kept for API compatibility.

        messages = lcall(
            branches,
            lambda x: list(self.branches[x].messages),
            input_unique=True,
            input_flatten=True,
            input_dropna=True,
            output_flatten=True,
            output_unique=True,
        )
        return Pile(
            collections=messages, item_type={RoledMessage}, strict_type=False
        )

<<<<<<< HEAD

=======
>>>>>>> 18d2b1a7
    async def flow(
        self,
        graph: Graph,
        *,
        context: dict[str, Any] | None = None,
        parallel: bool = True,
        max_concurrent: int = 5,
        verbose: bool = False,
        default_branch: Branch | ID.Ref | None = None,
        alcall_params: Any = None,
    ) -> dict[str, Any]:
        """
        Execute a graph-based workflow using multi-branch orchestration.

        This is a Session-native operation that coordinates execution across
        multiple branches for parallel processing.

        Args:
            graph: The workflow graph containing Operation nodes
            context: Initial context for the workflow
            parallel: Whether to execute independent operations in parallel
            max_concurrent: Maximum concurrent operations (branches)
            verbose: Enable verbose logging
            default_branch: Branch to use as default (defaults to self.default_branch)
            alcall_params: Parameters for async parallel call execution

        Returns:
            Execution results with completed operations and final context
        """
        from lionagi.operations.flow import flow

        # Use specified branch or session's default
        branch = default_branch or self.default_branch
        if isinstance(branch, (str, UUID)):
            branch = self.branches[branch]

        return await flow(
            session=self,
            graph=graph,
            branch=branch,
            context=context,
            parallel=parallel,
            max_concurrent=max_concurrent,
            verbose=verbose,
            alcall_params=alcall_params,
        )


__all__ = ("Session",)<|MERGE_RESOLUTION|>--- conflicted
+++ resolved
@@ -277,10 +277,6 @@
             collections=messages, item_type={RoledMessage}, strict_type=False
         )
 
-<<<<<<< HEAD
-
-=======
->>>>>>> 18d2b1a7
     async def flow(
         self,
         graph: Graph,
