--- conflicted
+++ resolved
@@ -1,278 +1,6 @@
-<<<<<<< HEAD
-from lionagi.core.branch.base.util import MessageUtil
-from lionagi.core.messages.response import Response
-from lionagi.core.messages.system import System
-from lionagi.core.messages.instruction import Instruction
-
-import unittest
-import pandas as pd
-import json
-from datetime import datetime
-
-
-class TestCreateMessage(unittest.TestCase):
-
-    def test_create_system_message(self):
-        """Test creating a System message."""
-        system_info = {"system_info": "System information"}
-        message = MessageUtil.create_message(system=system_info["system_info"])
-        self.assertIsInstance(message, System)
-        self.assertEqual(message.content, system_info)
-
-    def test_create_instruction_message(self):
-        """Test creating an Instruction message with context."""
-        instruction_info = {"task": "Do something"}
-        context = {"additional": "context"}
-        message = MessageUtil.create_message(
-            instruction=instruction_info, context=context
-        )
-        self.assertIsInstance(message, Instruction)
-        self.assertEqual(message.content["instruction"], instruction_info)
-        self.assertEqual(message.content["context"], context)
-
-    def test_create_response_message(self):
-        """Test creating a Response message."""
-        response_info = {"message": {"content": "This is a response"}}
-        message = MessageUtil.create_message(response=response_info)
-        self.assertIsInstance(message, Response)
-        self.assertEqual(
-            message.content["response"], response_info["message"]["content"]
-        )
-
-    def test_error_on_multiple_roles(self):
-        """Test error is raised when multiple roles are provided."""
-        with self.assertRaises(ValueError):
-            MessageUtil.create_message(
-                system={"info": "info"}, instruction={"task": "task"}
-            )
-
-    def test_return_existing_base_message_instance(self):
-        """Test returning an existing BaseMessage instance if provided."""
-        existing_message = System(system={"info": "Already created"})
-        message = MessageUtil.create_message(system=existing_message)
-        self.assertEqual(message.content, existing_message.content)
-
-
-class TestValidateMessages(unittest.TestCase):
-
-    # def test_validate_messages_correct_format(self):
-    #     """Test messages DataFrame with the correct format."""
-    #     messages = pd.DataFrame({
-    #         "node_id": ["1"],
-    #         "role": ["user"],
-    #         "sender": ["test"],
-    #         "timestamp": ["2020-01-01T00:00:00"],
-    #         "content": ['{"message": "test"}']
-    #     })
-    #     self.assertTrue(MessageUtil.validate_messages(messages))
-
-    def test_validate_messages_incorrect_columns(self):
-        """Test messages DataFrame with incorrect columns raises ValueError."""
-        messages = pd.DataFrame(
-            {
-                "id": ["1"],
-                "type": ["user"],
-                "source": ["test"],
-                "time": ["2020-01-01T00:00:00"],
-                "data": ['{"message": "test"}'],
-            }
-        )
-        with self.assertRaises(ValueError):
-            MessageUtil.validate_messages(messages)
-
-    def test_validate_messages_null_values(self):
-        """Test messages DataFrame with null values raises ValueError."""
-        messages = pd.DataFrame(
-            {
-                "node_id": [None],
-                "role": ["user"],
-                "sender": ["test"],
-                "timestamp": ["2020-01-01T00:00:00"],
-                "content": ['{"message": "test"}'],
-            }
-        )
-        with self.assertRaises(ValueError):
-            MessageUtil.validate_messages(messages)
-
-
-class TestSignMessage(unittest.TestCase):
-
-    def test_sign_message(self):
-        """Test signing message content with sender."""
-        messages = pd.DataFrame(
-            {
-                "node_id": ["1"],
-                "role": ["user"],
-                "sender": ["test"],
-                "timestamp": ["2020-01-01T00:00:00"],
-                "content": ["Original message"],
-            }
-        )
-        sender = "system"
-        signed_messages = MessageUtil.sign_message(messages, sender)
-        expected_content = "Sender system: Original message"
-        self.assertEqual(signed_messages["content"][0], expected_content)
-
-    def test_sign_message_invalid_sender(self):
-        """Test signing message with an invalid sender raises ValueError."""
-        messages = pd.DataFrame(
-            {
-                "node_id": ["1"],
-                "role": ["user"],
-                "sender": ["test"],
-                "timestamp": ["2020-01-01T00:00:00"],
-                "content": ["Original message"],
-            }
-        )
-        with self.assertRaises(ValueError):
-            MessageUtil.sign_message(messages, None)
-
-
-class TestFilterMessagesBy(unittest.TestCase):
-
-    def setUp(self):
-        self.messages = pd.DataFrame(
-            {
-                "node_id": ["1", "2"],
-                "role": ["user", "assistant"],
-                "sender": ["test", "assistant"],
-                "timestamp": [datetime(2020, 1, 1), datetime(2020, 1, 2)],
-                "content": ['{"message": "test"}', '{"response": "ok"}'],
-            }
-        )
-
-    def test_filter_by_role(self):
-        """Test filtering messages by role."""
-        filtered = MessageUtil.filter_messages_by(self.messages, role="assistant")
-        self.assertEqual(len(filtered), 1)
-        self.assertEqual(filtered.iloc[0]["sender"], "assistant")
-
-    def test_filter_by_sender(self):
-        """Test filtering messages by sender."""
-        filtered = MessageUtil.filter_messages_by(self.messages, sender="test")
-        self.assertEqual(len(filtered), 1)
-        self.assertEqual(filtered.iloc[0]["sender"], "test")
-
-    def test_filter_by_time_range(self):
-        """Test filtering messages by time range."""
-        start_time = datetime(2020, 1, 1, 12)
-        end_time = datetime(2020, 1, 2, 12)
-        filtered = MessageUtil.filter_messages_by(
-            self.messages, start_time=start_time, end_time=end_time
-        )
-        self.assertEqual(len(filtered), 1)
-        self.assertTrue(start_time <= filtered.iloc[0]["timestamp"] <= end_time)
-
-
-class TestRemoveMessage(unittest.TestCase):
-
-    def test_remove_message(self):
-        """Test removing a message by node_id."""
-        messages = pd.DataFrame(
-            {
-                "node_id": ["1", "2"],
-                "role": ["user", "assistant"],
-                "content": ["message1", "message2"],
-            }
-        )
-        updated_messages = MessageUtil.remove_message(messages, "1")
-        self.assertTrue(updated_messages)
-
-
-class TestGetMessageRows(unittest.TestCase):
-
-    def test_get_message_rows(self):
-        """Test retrieving the last 'n' message rows based on criteria."""
-        messages = pd.DataFrame(
-            {
-                "node_id": ["1", "2", "3"],
-                "role": ["user", "assistant", "user"],
-                "sender": ["A", "B", "A"],
-                "content": ["message1", "message2", "message3"],
-            }
-        )
-        rows = MessageUtil.get_message_rows(messages, sender="A", role="user", n=2)
-        self.assertEqual(len(rows), 2)
-
-
-# class TestExtend(unittest.TestCase):
-
-# def test_extend(self):
-#     """Test extending one DataFrame with another, ensuring no duplicate 'node_id'."""
-#     df1 = pd.DataFrame({
-#         "node_id": ["1"],
-#         "role": ["user"],
-#         "sender": ["test"],
-#         "timestamp": ["2020-01-01T00:00:00"],
-#         "content": ['{"message": "test"}']
-#     })
-#     df2 = pd.DataFrame({
-#         "node_id": ["2"],
-#         "role": ["user"],
-#         "sender": ["test"],
-#         "timestamp": ["2020-01-02T00:00:00"],
-#         "content": ['{"message": "test2"}']
-#     })
-#     combined = MessageUtil.extend(df1, df2)
-#     self.assertEqual(len(combined), 2)
-
-
-class TestToMarkdownString(unittest.TestCase):
-
-    def test_to_markdown_string(self):
-        """Test converting messages to a Markdown-formatted string."""
-        messages = pd.DataFrame(
-            {
-                "node_id": ["1"],
-                "role": ["user"],
-                "content": [json.dumps({"instruction": "Hello, World!"})],
-            }
-        )
-        markdown_str = MessageUtil.to_markdown_string(messages)
-        self.assertIn("Hello, World!", markdown_str)
-
-
-# class TestSearchKeywords(unittest.TestCase):
-
-#     def test_search_keywords(self):
-#         """Test filtering DataFrame for rows containing specified keywords."""
-#         messages = pd.DataFrame(
-#             {"node_id": ["1", "2"], "content": ["Hello world", "Goodbye world"]}
-#         )
-#         filtered = MessageUtil.search_keywords(messages, "Hello")
-#         print(filtered)
-#         self.assertEqual(len(filtered), 1)
-
-
-# class TestReplaceKeyword(unittest.TestCase):
-
-#     def test_replace_keyword(self):
-#         """Test replacing a keyword in DataFrame's specified column."""
-#         messages = pd.DataFrame({"content": ["Hello world", "Goodbye world"]})
-#         MessageUtil.replace_keyword(messages, "world", "universe")
-#         self.assertTrue(all(messages["content"].str.contains("universe")))
-
-
-# class TestReadCsv(unittest.TestCase):
-
-# @patch("pandas.read_csv")
-# def test_read_csv(self, mock_read_csv):
-#     """Test reading a CSV file into a DataFrame."""
-#     mock_df = pd.DataFrame(
-#         {"node_id": ["1", "2"], "content": ["Hello, World!", "Goodbye, World!"]}
-#     )
-#     mock_read_csv.return_value = mock_df
-
-#     df = MessageUtil.read_csv("path/to/nonexistent/file.csv")
-
-#     mock_read_csv.assert_called_once_with("path/to/nonexistent/file.csv")
-
-#     self.assertTrue(isinstance(df, pd.DataFrame))
-#     self.assertEqual(len(df), 2)
-#     self.assertEqual(list(df.columns), ["node_id", "content"])
-=======
 # from lionagi.core.branch.util import MessageUtil
 # from lionagi.core.messages.schema import System, Instruction, Response
+
 
 # import unittest
 # import pandas as pd
@@ -539,7 +267,6 @@
 # #     self.assertTrue(isinstance(df, pd.DataFrame))
 # #     self.assertEqual(len(df), 2)
 # #     self.assertEqual(list(df.columns), ["node_id", "content"])
->>>>>>> 4447d11d
 
 
 # # class TestReadJson(unittest.TestCase):
