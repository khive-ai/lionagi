{
 "cells": [
  {
   "cell_type": "markdown",
   "metadata": {},
   "source": [
    "# Paper Savior 2\n",
    "\n",
    "Auto-explorative research with RAG critics cluster"
   ]
  },
  {
   "cell_type": "code",
   "execution_count": 1,
   "metadata": {},
   "outputs": [],
   "source": [
    "# %pip install lionagi llama-index unstructured pypdf wikipedia google-search 'unstructured[pdf]'"
<<<<<<< HEAD
=======
   ]
  },
  {
   "cell_type": "markdown",
   "metadata": {},
   "source": [
    "you need to download `lionhub` package and install locally to run the following codes\n",
    "\n",
    "- github link: https://github.com/lion-agi/lionhub\n",
    "\n",
    "you can use \n",
    "`pip install -e <dir-to-unzipped-folder>`\n"
>>>>>>> 9f4be03d
   ]
  },
  {
   "cell_type": "code",
   "execution_count": 2,
   "metadata": {},
   "outputs": [],
   "source": [
    "# if you would like to ignore logging\n",
    "\n",
    "# import logging\n",
    "# logging.getLogger().setLevel(logging.ERROR)"
   ]
  },
  {
   "cell_type": "code",
   "execution_count": 3,
   "metadata": {},
   "outputs": [],
   "source": [
    "topic = \"Large Language Model Applications in Blockchain\"\n",
    "question = \"Research on building a system of trust integrating Large Language Model with blockchain\"\n",
<<<<<<< HEAD
    "num_papers = 20"
=======
    "num_papers = 2"
>>>>>>> 9f4be03d
   ]
  },
  {
   "cell_type": "markdown",
   "metadata": {},
   "source": [
    "# 1. Setup"
   ]
  },
  {
   "cell_type": "markdown",
   "metadata": {},
   "source": [
    "#### a. ArXiv"
   ]
  },
  {
   "cell_type": "code",
   "execution_count": 4,
   "metadata": {},
   "outputs": [],
   "source": [
    "# download paper and build index\n",
    "from llama_index import download_loader\n",
    "\n",
    "ArxivReader = download_loader(\"ArxivReader\")\n",
    "loader = ArxivReader()\n",
    "\n",
    "documents, abstracts = loader.load_papers_and_abstracts(search_query=topic, max_results=num_papers)"
   ]
  },
  {
   "cell_type": "code",
   "execution_count": 6,
   "metadata": {},
   "outputs": [],
   "source": [
    "from llama_index import  VectorStoreIndex, ServiceContext\n",
    "from llama_index.text_splitter import SentenceSplitter\n",
    "from llama_index.llms import OpenAI\n",
    "\n",
    "text_splitter = SentenceSplitter(chunk_size=512, chunk_overlap=10)\n",
    "llm = OpenAI(model='gpt-4-turbo-preview', temperature=0.1)\n",
    "\n",
    "service_context = ServiceContext.from_defaults(\n",
    "    text_splitter=text_splitter, llm=llm)\n",
<<<<<<< HEAD
    "\n",
    "arxiv_index = VectorStoreIndex.from_documents(\n",
    "    documents, service_context=service_context)\n",
    "\n",
=======
    "\n",
    "arxiv_index = VectorStoreIndex.from_documents(\n",
    "    documents, service_context=service_context)\n",
    "\n",
>>>>>>> 9f4be03d
    "arxiv_engine = arxiv_index.as_query_engine(\n",
    "    similarity_top_k=3, response_mode= \"tree_summarize\")\n",
    "\n",
    "arxiv_index.storage_context.persist('.storage/arxiv/')"
   ]
  },
  {
   "cell_type": "markdown",
   "metadata": {},
   "source": [
    "build from storage"
   ]
  },
  {
   "cell_type": "code",
   "execution_count": 10,
   "metadata": {},
   "outputs": [],
   "source": [
    "# # you can build from storage like this, just need to find the index_id in the index_store file\n",
    "# from llama_index import StorageContext, load_index_from_storage\n",
    "# from llama_index.llms import OpenAI\n",
    "\n",
    "# llm = OpenAI(model='gpt-4-turbo-preview', temperature=0.1)\n",
    "# service_context = service_context.from_defaults(llm=llm)\n",
<<<<<<< HEAD
    "\n",
    "# storage_context = StorageContext.from_defaults(persist_dir='.storage/arxiv/')\n",
    "# index_id = '789e33ff-f14c-4d36-a7eb-827896b2bd3b'\n",
    "\n",
    "# arxiv_index = load_index_from_storage(\n",
    "#     storage_context=storage_context, index_id=index_id, service_context=service_context)\n",
    "\n",
=======
    "\n",
    "# storage_context = StorageContext.from_defaults(persist_dir='.storage/arvix1/')\n",
    "# index_id = '789e33ff-f14c-4d36-a7eb-827896b2bd3b'\n",
    "\n",
    "# arxiv_index = load_index_from_storage(\n",
    "#     storage_context=storage_context, index_id=index_id, service_context=service_context)\n",
    "\n",
>>>>>>> 9f4be03d
    "# arxiv_engine = arxiv_index.as_query_engine(similarity_top_k=3, response_mode= \"tree_summarize\")"
   ]
  },
  {
   "cell_type": "markdown",
   "metadata": {},
   "source": [
    "#### b. Textbooks"
   ]
  },
  {
   "cell_type": "code",
   "execution_count": 14,
   "metadata": {},
   "outputs": [],
   "source": [
    "book1 = \"d2l-en.pdf\"\n",
    "book2 = \"Blockchain basic.pdf\""
   ]
  },
  {
   "cell_type": "code",
   "execution_count": 16,
   "metadata": {},
   "outputs": [
    {
     "name": "stderr",
     "output_type": "stream",
     "text": [
      "[nltk_data] Downloading package punkt to /Users/lion/nltk_data...\n",
      "[nltk_data]   Package punkt is already up-to-date!\n",
      "[nltk_data] Downloading package averaged_perceptron_tagger to\n",
      "[nltk_data]     /Users/lion/nltk_data...\n",
      "[nltk_data]   Package averaged_perceptron_tagger is already up-to-\n",
      "[nltk_data]       date!\n"
     ]
    }
   ],
   "source": [
    "from llama_index import download_loader, Document\n",
    "UnstructuredReader = download_loader(\"UnstructuredReader\")\n",
    "loader = UnstructuredReader()\n",
    "\n",
    "documents1 = loader.load_data(book1)\n",
    "documents2 = loader.load_data(book2)\n",
    "\n",
    "documents1 = [Document(text=\"\".join([x.text for x in documents1]))]\n",
    "documents2 = [Document(text=\"\".join([x.text for x in documents2]))]"
   ]
  },
  {
   "cell_type": "markdown",
   "metadata": {},
   "source": [
    "##### Customized Triplets extration function using transformers"
   ]
  },
  {
   "cell_type": "markdown",
   "metadata": {},
   "source": [
    "Build a triplet extraction funciton using `Transformers`\n",
    "\n",
    "- [Transformers Doc](https://huggingface.co/docs/transformers/index)\n",
    "- [Build KG with Wikipedia filtering](https://docs.llamaindex.ai/en/stable/examples/index_structs/knowledge_graph/knowledge_graph2.html)\n",
    "- [Make Meaningful KG from Open Source REBEL model](https://medium.com/@haiyangli_38602/make-meaningful-knowledge-graph-from-opensource-rebel-model-6f9729a55527)"
   ]
  },
  {
   "cell_type": "code",
   "execution_count": 17,
   "metadata": {},
   "outputs": [],
   "source": [
    "from transformers import pipeline\n",
    "\n",
    "triplet_extractor = pipeline(\n",
    "    \"text2text-generation\",\n",
    "    model=\"Babelscape/rebel-large\",\n",
    "    tokenizer=\"Babelscape/rebel-large\",\n",
    "    # comment this line to run on CPU\n",
    "    device=\"mps:0\",\n",
    ")\n",
    "\n",
    "def extract_triplets(input_text):\n",
    "    text = triplet_extractor.tokenizer.batch_decode(\n",
    "        [\n",
    "            triplet_extractor(\n",
    "                input_text, return_tensors=True, return_text=False\n",
    "            )[0][\"generated_token_ids\"]\n",
    "        ]\n",
    "    )[0]\n",
    "\n",
    "    triplets = []\n",
    "    relation, subject, relation, object_ = \"\", \"\", \"\", \"\"\n",
    "    text = text.strip()\n",
    "    current = \"x\"\n",
    "    for token in (\n",
    "        text.replace(\"<s>\", \"\")\n",
    "        .replace(\"<pad>\", \"\")\n",
    "        .replace(\"</s>\", \"\")\n",
    "        .split()\n",
    "    ):\n",
    "        if token == \"<triplet>\":\n",
    "            current = \"t\"\n",
    "            if relation != \"\":\n",
    "                triplets.append(\n",
    "                    (subject.strip(), relation.strip(), object_.strip())\n",
    "                )\n",
    "                relation = \"\"\n",
    "            subject = \"\"\n",
    "        elif token == \"<subj>\":\n",
    "            current = \"s\"\n",
    "            if relation != \"\":\n",
    "                triplets.append(\n",
    "                    (subject.strip(), relation.strip(), object_.strip())\n",
    "                )\n",
    "            object_ = \"\"\n",
    "        elif token == \"<obj>\":\n",
    "            current = \"o\"\n",
    "            relation = \"\"\n",
    "        else:\n",
    "            if current == \"t\":\n",
    "                subject += \" \" + token\n",
    "            elif current == \"s\":\n",
    "                object_ += \" \" + token\n",
    "            elif current == \"o\":\n",
    "                relation += \" \" + token\n",
    "\n",
    "    if subject != \"\" and relation != \"\" and object_ != \"\":\n",
    "        triplets.append((subject.strip(), relation.strip(), object_.strip()))\n",
    "\n",
    "    return triplets\n",
    "\n",
    "import wikipedia\n",
    "\n",
    "class WikiFilter:\n",
    "    def __init__(self):\n",
    "        self.cache = {}\n",
    "\n",
    "    def filter(self, candidate_entity):\n",
    "        # check the cache to avoid network calls\n",
    "        if candidate_entity in self.cache:\n",
    "            return self.cache[candidate_entity][\"title\"]\n",
    "\n",
    "        # pull the page from wikipedia -- if it exists\n",
    "        try:\n",
    "            page = wikipedia.page(candidate_entity, auto_suggest=False)\n",
    "            entity_data = {\n",
    "                \"title\": page.title,\n",
    "                \"url\": page.url,\n",
    "                \"summary\": page.summary,\n",
    "            }\n",
    "\n",
    "            # cache the page title and original entity\n",
    "            self.cache[candidate_entity] = entity_data\n",
    "            self.cache[page.title] = entity_data\n",
<<<<<<< HEAD
    "\n",
    "            return entity_data[\"title\"]\n",
    "        except:\n",
    "            return None\n",
    "\n",
=======
    "\n",
    "            return entity_data[\"title\"]\n",
    "        except:\n",
    "            return None\n",
    "\n",
>>>>>>> 9f4be03d
    "wiki_filter = WikiFilter()\n",
    "\n",
    "def extract_triplets_wiki(text):\n",
    "    relations = extract_triplets(text)\n",
    "\n",
    "    filtered_relations = []\n",
    "    for relation in relations:\n",
    "        (subj, rel, obj) = relation\n",
    "        filtered_subj = wiki_filter.filter(subj)\n",
    "        filtered_obj = wiki_filter.filter(obj)\n",
    "\n",
    "        # skip if at least one entity not linked to wiki\n",
    "        if filtered_subj is None and filtered_obj is None:\n",
    "            continue\n",
    "\n",
    "        filtered_relations.append(\n",
    "            (\n",
    "                filtered_subj or subj,\n",
    "                rel,\n",
    "                filtered_obj or obj,\n",
    "            )\n",
    "        )\n",
    "\n",
    "    return filtered_relations"
   ]
  },
  {
   "cell_type": "markdown",
   "metadata": {},
   "source": [
    "##### Build KG"
   ]
  },
  {
   "cell_type": "markdown",
   "metadata": {},
   "source": [
    "this will take quite a while, I suggest you to minimize the notebook for a couple hours, or change the source to be shorter in length"
   ]
  },
  {
   "cell_type": "code",
   "execution_count": 18,
   "metadata": {},
   "outputs": [],
   "source": [
    "from llama_index import ServiceContext, KnowledgeGraphIndex\n",
    "from llama_index.graph_stores import SimpleGraphStore\n",
    "from llama_index.storage.storage_context import StorageContext\n",
    "from llama_index.llms import OpenAI\n",
    "\n",
    "llm = OpenAI(temperature=0.1, model=\"gpt-4-turbo-preview\")\n",
    "service_context = ServiceContext.from_defaults(llm=llm, chunk_size=256)\n",
    "\n",
    "graph_store = SimpleGraphStore()\n",
    "storage_context = StorageContext.from_defaults(graph_store=graph_store)"
   ]
  },
  {
   "cell_type": "code",
   "execution_count": null,
   "metadata": {},
   "outputs": [],
   "source": [
    "d2l_index = KnowledgeGraphIndex.from_documents(\n",
    "    documents1,\n",
    "    max_triplets_per_chunk=3,\n",
    "    kg_triplet_extract_fn=extract_triplets_wiki,\n",
    "    storage_context=storage_context,\n",
    "    service_context=service_context,\n",
    "    include_embeddings=True,\n",
    ")\n",
    "\n",
    "d2l_engine = arxiv_index.as_query_engine(similarity_top_k=3, response_mode= \"tree_summarize\")\n",
    "d2l_index.storage_context.persist('.storage/d2l/')"
   ]
  },
  {
   "cell_type": "code",
   "execution_count": 19,
   "metadata": {},
   "outputs": [
    {
     "name": "stderr",
     "output_type": "stream",
     "text": [
      "/Users/lion/Documents/GitHub/ideal-cat/.conda/lib/python3.11/site-packages/wikipedia/wikipedia.py:389: GuessedAtParserWarning: No parser was explicitly specified, so I'm using the best available HTML parser for this system (\"lxml\"). This usually isn't a problem, but if you run this code on another system, or in a different virtual environment, it may use a different parser and behave differently.\n",
      "\n",
      "The code that caused this warning is on line 389 of the file /Users/lion/Documents/GitHub/ideal-cat/.conda/lib/python3.11/site-packages/wikipedia/wikipedia.py. To get rid of this warning, pass the additional argument 'features=\"lxml\"' to the BeautifulSoup constructor.\n",
      "\n",
      "  lis = BeautifulSoup(html).find_all('li')\n"
     ]
    }
   ],
   "source": [
    "bc_index = KnowledgeGraphIndex.from_documents(\n",
    "    documents2,\n",
    "    max_triplets_per_chunk=3,\n",
    "    kg_triplet_extract_fn=extract_triplets_wiki,\n",
    "    storage_context=storage_context,\n",
    "    service_context=service_context,\n",
    "    include_embeddings=True,\n",
    ")\n",
    "\n",
    "d2l_engine = arxiv_index.as_query_engine(similarity_top_k=3, response_mode= \"tree_summarize\")\n",
    "bc_index.storage_context.persist('.storage/bc/')"
   ]
  },
  {
   "cell_type": "markdown",
   "metadata": {},
   "source": [
    "##### From Storage"
   ]
  },
  {
   "cell_type": "code",
   "execution_count": null,
   "metadata": {},
   "outputs": [],
   "source": [
    "# from llama_index import load_index_from_storage\n",
    "# from llama_index.storage.storage_context import StorageContext\n",
    "# from llama_index.graph_stores import SimpleGraphStore\n",
    "\n",
    "# storage_context = StorageContext.from_defaults(\n",
    "#     graph_store=SimpleGraphStore(), persist_dir= '.storage/d2l/')\n",
    "\n",
    "# # <change to your own index id, can find it in index store>\n",
    "# index_id = 'cac9b853-6b30-4fc3-9a18-8592901df717' \n",
    "\n",
    "# d2l_index = load_index_from_storage(storage_context=storage_context, index_id=index_id)\n",
    "# d2l_engine = d2l_index.as_query_engine(similarity_top_k=3, response_mode= \"tree_summarize\")"
   ]
  },
  {
   "cell_type": "code",
   "execution_count": 1,
   "metadata": {},
   "outputs": [],
   "source": [
<<<<<<< HEAD
    "# from llama_index import load_index_from_storage\n",
    "# from llama_index.storage.storage_context import StorageContext\n",
    "# from llama_index.graph_stores import SimpleGraphStore\n",
    "\n",
    "# storage_context = StorageContext.from_defaults(\n",
    "#     graph_store=SimpleGraphStore(), persist_dir= '.storage/bc/')\n",
    "\n",
    "# <change to your own index id, can find it in index store>\n",
    "# index_id = 'bcd41f43-7af0-4001-a3c0-c1a753cdeaac' \n",
    "\n",
    "# bc_index = load_index_from_storage(storage_context=storage_context, index_id=index_id,)\n",
    "# bc_engine = bc_index.as_query_engine(similarity_top_k=3, response_mode= \"tree_summarize\")"
=======
    "from llama_index import load_index_from_storage\n",
    "from llama_index.storage.storage_context import StorageContext\n",
    "from llama_index.graph_stores import SimpleGraphStore\n",
    "\n",
    "storage_context = StorageContext.from_defaults(\n",
    "    graph_store=SimpleGraphStore(), persist_dir= '.storage/bc/')\n",
    "\n",
    "# <change to your own index id, can find it in index store>\n",
    "index_id = 'bcd41f43-7af0-4001-a3c0-c1a753cdeaac' \n",
    "\n",
    "bc_index = load_index_from_storage(storage_context=storage_context, index_id=index_id,)\n",
    "bc_engine = bc_index.as_query_engine(similarity_top_k=3, response_mode= \"tree_summarize\")"
>>>>>>> 9f4be03d
   ]
  },
  {
   "cell_type": "markdown",
   "metadata": {},
   "source": [
    "#### c. google and wikipedia"
   ]
  },
  {
   "cell_type": "code",
   "execution_count": 2,
   "metadata": {},
   "outputs": [],
   "source": [
    "import os\n",
    "\n",
    "google_key_scheme = 'GOOGLE_API_KEY'\n",
    "google_engine_scheme = 'GOOGLE_CSE_ID'"
   ]
  },
  {
   "cell_type": "code",
   "execution_count": 3,
   "metadata": {},
   "outputs": [],
   "source": [
    "def create_google_engine(\n",
    "    google_api_key=os.getenv(google_key_scheme), \n",
    "    google_engine=os.getenv(google_engine_scheme), \n",
    "    verbose=False\n",
    "):\n",
    "    try:\n",
    "        from llama_index.agent import OpenAIAgent\n",
    "        from llama_index.tools.tool_spec.load_and_search.base import LoadAndSearchToolSpec\n",
    "        from llama_hub.tools.google_search.base import GoogleSearchToolSpec\n",
    "\n",
    "        api_key = google_api_key\n",
    "        search_engine = google_engine\n",
    "        google_spec = GoogleSearchToolSpec(key=api_key, engine=search_engine)\n",
    "\n",
    "        # Wrap the google search tool as it returns large payloads\n",
    "        tools = LoadAndSearchToolSpec.from_defaults(\n",
    "            google_spec.to_tool_list()[0],\n",
    "        ).to_tool_list()\n",
    "\n",
    "        # Create the Agent with our tools\n",
    "        agent = OpenAIAgent.from_tools(tools, verbose=verbose)\n",
    "        return agent\n",
    "    \n",
    "    except Exception as e:\n",
    "        raise ImportError(f\"Error in importing OpenAIAgent from llama_index: {e}\")"
   ]
  },
  {
   "cell_type": "code",
   "execution_count": 4,
   "metadata": {},
   "outputs": [],
   "source": [
    "def wiki_query(query: str, lang: str = 'en'):\n",
    "    import wikipedia\n",
    "    from llama_index import Document, VectorStoreIndex\n",
    "\n",
    "    wikipedia.set_lang(lang)\n",
    "\n",
    "    res = wikipedia.search(query, results=1)\n",
    "    if len(res) == 0:\n",
    "        return \"No search results.\"\n",
    "    try:\n",
    "        wikipedia_page = wikipedia.page(res[0], auto_suggest=False)\n",
    "    except wikipedia.PageError:\n",
    "        return f\"Unable to load page {res[0]}.\"\n",
    "    content = wikipedia_page.content\n",
    "\n",
    "    documents = [Document(text=content)]\n",
    "    index = VectorStoreIndex.from_documents(documents)\n",
    "    query_engine = index.as_query_engine()\n",
    "    response = query_engine.query(query)\n",
    "    return response.response"
   ]
  },
  {
   "cell_type": "markdown",
   "metadata": {},
   "source": [
    "# 2. Tools"
   ]
  },
  {
   "cell_type": "code",
   "execution_count": null,
   "metadata": {},
   "outputs": [],
   "source": [
    "responses_arxiv = []\n",
    "responses_d2l = []\n",
    "responses_bc = []\n",
    "\n",
    "def query_arxiv(query: str):\n",
    "    \"\"\"\n",
    "    Query a vector index built with papers from arxiv. It takes \n",
    "    natural language query, and give natural language response. \n",
    "\n",
    "    Args:\n",
    "        query (str): The natural language query to get an answer from the index\n",
    "\n",
    "    Returns:\n",
    "        str: The query response from index\n",
    "    \"\"\"\n",
    "    response = arxiv_engine.query(query)\n",
    "    responses_arxiv.append(response)\n",
    "    \n",
    "    return str(response.response)\n",
    "\n",
    "def query_d2l(query: str):\n",
    "    \"\"\"\n",
    "    Query a index built from machine learning textbooks. It takes \n",
    "    natural language query, and give natural language response. \n",
    "\n",
    "    Args:\n",
    "        query (str): The natural language query to get an answer from the index\n",
    "\n",
    "    Returns:\n",
    "        str: The query response from index\n",
    "    \"\"\"\n",
    "    response = d2l_engine.query(query)\n",
    "    responses_d2l.append(response)\n",
    "    return str(response.response)\n",
    "        \n",
    "def query_bc(query: str):\n",
    "    \"\"\"\n",
    "    Query a index built from blockchain textbooks. It takes \n",
    "    natural language query, and give natural language response. \n",
    "\n",
    "    Args:\n",
    "        query (str): The natural language query to get an answer from the index\n",
    "\n",
    "    Returns:\n",
    "        str: The query response from index\n",
    "    \"\"\"\n",
    "    response = bc_engine.query(query)\n",
    "    responses_bc.append(response)\n",
    "    return str(response.response)"
   ]
  },
  {
   "cell_type": "code",
   "execution_count": 14,
   "metadata": {},
   "outputs": [],
   "source": [
    "responses_google = []\n",
    "responses_wiki = []\n",
    "\n",
    "# ask gpt to write you google format docstring\n",
    "def query_google(query: str):\n",
    "    \"\"\"\n",
    "    Search Google and retrieve a natural language answer to a given query.\n",
    "\n",
    "    Args:\n",
    "        query (str): The search query to find an answer for.\n",
    "\n",
    "    Returns:\n",
    "        str: A natural language answer obtained from Google search results.\n",
    "\n",
    "    Raises:\n",
    "        Exception: If there is an issue with making the request or parsing the response.\n",
    "    \"\"\"\n",
    "    google_agent = create_google_engine()\n",
    "    response = google_agent.chat(query)\n",
    "    responses_google.append(response)\n",
    "    return str(response)\n",
    "\n",
    "def query_wiki(query: str):\n",
    "    \"\"\"\n",
    "    Search Wikipedia and retrieve a natural language answer to a given query.\n",
    "\n",
    "    Args:\n",
    "        query (str): The search query to find an answer for.\n",
    "\n",
    "    Returns:\n",
    "        str: A natural language answer obtained from Google search results.\n",
    "\n",
    "    Raises:\n",
    "        Exception: If there is an issue with making the request or parsing the response.\n",
    "    \"\"\"\n",
    "    response = wiki_query(query)\n",
    "    responses_wiki.append(response)\n",
    "    return str(response)"
   ]
  },
  {
   "cell_type": "markdown",
   "metadata": {},
   "source": [
    "Make them into LionAGI tool objects"
   ]
  },
  {
   "cell_type": "code",
   "execution_count": 16,
   "metadata": {},
   "outputs": [],
   "source": [
    "import lionagi as li\n",
    "\n",
    "funcs = [query_google, query_wiki, query_arxiv, query_d2l, query_bc]\n",
    "tools = li.lcall(funcs, li.func_to_tool)"
   ]
  },
  {
   "cell_type": "markdown",
   "metadata": {},
   "source": [
    "# 3. Prompts"
   ]
  },
  {
   "cell_type": "markdown",
   "metadata": {},
   "source": [
    "#### a. PROMPTS - Researcher"
   ]
  },
  {
   "cell_type": "code",
   "execution_count": null,
   "metadata": {},
   "outputs": [],
   "source": [
    "# Prompt 1: Abstract Summary\n",
    "json_format1 = {\n",
    "    \"summary\": \"Brief summary of paper abstract.\",\n",
    "    \"core points\": \"Key points from the paper.\",\n",
    "    \"relevance to research question\": \n",
    "        \"Explanation of paper's relevance to a specific research question.\"\n",
    "}\n",
    "\n",
    "# Prompt 2: Reflections and Evaluation\n",
    "json_format2 = {\n",
    "    **json_format1,\n",
    "    \"reflections\": \"Reflections on the feedback received and improvements made.\"\n",
    "}\n",
    "\n",
    "# Prompt 3: Brainstorming for Research Question\n",
    "json_format3 = {\n",
    "    **json_format2,\n",
    "    \"Paper\": \"Name of the paper.\",\n",
    "    \"Authors\": \"List of authors.\",\n",
    "    \"key points for further investigation\": \"Points to explore further.\",\n",
    "    \"reasoning\": \"Reasoning behind the selection of these points.\"\n",
    "}\n",
    "\n",
    "# Prompt 4: Final Deliverable Presentation\n",
    "json_format4 = {\n",
    "    **json_format3,\n",
    "    \"next steps\": \"Proposed next steps based on the research.\"\n",
    "}"
   ]
  },
  {
   "cell_type": "code",
   "execution_count": 17,
   "metadata": {},
   "outputs": [],
   "source": [
    "# Researcher System Configuration\n",
    "researcher_system = {\n",
    "    \"persona\": \"World-class researcher\",\n",
    "    \"requirements\": \"Clear, precise answers with a confident tone.\",\n",
    "    \"responsibilities\": \"Researching a specific topic and question.\",\n",
    "    \"notice\": \"Collaboration with critics for alignment with project goals.\"\n",
    "}\n",
    "\n",
    "# Instruction Set for Researcher\n",
    "\n",
    "researcher_instruct1 = {\n",
    "    \"task step\": \"1\",\n",
    "    \"task name\": \"Read Paper Abstracts\",\n",
    "    \"task objective\": \"Initial understanding of papers.\",\n",
    "    \"deliverable\": {\n",
    "        \"delivery required\": \"yes\", \n",
    "        \"format\": json_format1\n",
    "    }\n",
    "}\n",
    "\n",
    "researcher_instruct2 = {\n",
    "    \"task step\": \"2\",\n",
    "    \"task name\": \"Reflect on Feedback\",\n",
    "    \"task objective\": \"Improve understanding and relevance.\",\n",
    "    \"deliverable\": {\n",
    "        \"delivery required\": \"yes\", \n",
    "        \"format\": json_format2\n",
    "    }\n",
    "}\n",
    "\n",
    "researcher_instruct3 = {\n",
    "    \"task step\": \"3\",\n",
    "    \"task name\": \"Brainstorm for Research Question\",\n",
    "    \"task objective\": \"Ideas for research question assistance.\",\n",
    "    \"deliverable\": {\n",
    "        \"delivery required\": \"yes\", \n",
    "        \"format\": json_format3\n",
    "    }\n",
    "}\n",
    "\n",
    "researcher_instruct4 = {\n",
    "    \"task step\": \"4\",\n",
    "    \"task name\": \"Final Deliverable Presentation\",\n",
    "    \"task objective\": \"Present final research output.\",\n",
    "    \"deliverable\": {\n",
    "        \"delivery required\": \"yes\", \n",
    "        \"format\": json_format4\n",
    "    }\n",
    "}\n"
   ]
  },
  {
   "cell_type": "markdown",
   "metadata": {},
   "source": [
    "#### b. PROMPTS - critic cluster"
   ]
  },
  {
   "cell_type": "code",
   "execution_count": 18,
   "metadata": {},
   "outputs": [],
   "source": [
    "def get_critic_system(name_):\n",
    "    tool_manual = {\n",
    "        \"notice\": f\"\"\"\n",
    "            Use the QA bot for each task. It queries an index of {name_} \n",
    "            and allows up to 3 queries per task.\n",
    "        \"\"\"\n",
    "    }\n",
    "    system = {\n",
    "        \"name\": f\"Critic_{name_}\",\n",
    "        \"resource\": f\"Resource: {name_}\",\n",
    "        \"persona\": \"World-class researcher\",\n",
    "        \"responsibilities\": \"\"\"\n",
    "            Check the quality of plans and code. Give feedback.\n",
    "        \"\"\",\n",
    "        \"requirements\": f\"\"\"\n",
    "            As Critic_{name_}, verify the accuracy of plans and claims.\n",
    "        \"\"\",\n",
    "        \"tools\": tool_manual\n",
    "    }\n",
    "    return system\n",
    "\n",
    "def get_critic_stage1(name_):\n",
    "    return {\n",
    "        \"task step\": \"1\",\n",
    "        \"task name\": \"Verify Claim\",\n",
    "        \"description\": f\"\"\"\n",
    "            Research on a specific topic using the {name_} index. Verify claims and report findings.\n",
    "        \"\"\",\n",
    "        \"deliverable\": \"\"\"\n",
    "            Provide a detailed report with your findings. Include references and your name.\n",
    "        \"\"\"\n",
    "    }\n",
    "\n",
    "def get_critic_stage2(step_num):\n",
    "    return {\n",
    "        \"task step\": str(step_num),\n",
    "        \"task name\": \"Peer-Review for Improvement\",\n",
    "        \"description\": \"\"\"\n",
    "            Review and argue against findings from steps 2, 3, and 4. Use facts and sources.\n",
    "        \"\"\",\n",
    "        \"deliverable\": \"\"\"\n",
    "            Provide detailed reviews for each critic. Include references and your name.\n",
    "        \"\"\"\n",
    "    }\n",
    "\n",
    "def get_critic_stage3(step_num):\n",
    "    return {\n",
    "        \"task step\": str(step_num),\n",
    "        \"task name\": \"Finalize and Review\",\n",
    "        \"description\": \"\"\"\n",
    "            Write your final peer review. Consider all feedback and research relevance.\n",
    "        \"\"\",\n",
    "        \"deliverable\": \"\"\"\n",
    "            Present a comprehensive report of 1200+ words. Include your findings and name.\n",
    "        \"\"\"\n",
    "    }\n",
    "\n",
    "def get_critic_config(name_, tools):\n",
    "    return {\n",
    "        \"name\": f\"critic_{name_}\",\n",
    "        \"system\": get_critic_system(name_),\n",
    "        'step1': get_critic_stage1(name_),\n",
    "        'step2': get_critic_stage2(2),\n",
    "        'step3': get_critic_stage2(3),\n",
    "        'step4': get_critic_stage2(4),\n",
    "        'step5': get_critic_stage3(5), \n",
    "        \"tools\": tools\n",
    "    }\n",
    "\n",
    "# [query_google, query_wiki, query_arxiv, query_d2l, query_bc]\n",
    "critic_configs = {\n",
    "    \"critic_google\": get_critic_config(\"google\", tools[0]),\n",
    "    \"critic_wiki\": get_critic_config(\"wiki\", tools[1]),\n",
    "    \"critic_arxiv\": get_critic_config(\"arxiv\", tools[2]),\n",
    "    \"critic_d2l\": get_critic_config(\"d2l\", tools[3]),\n",
    "    \"critic_bc\": get_critic_config(\"bc\", tools[4])\n",
    "}"
   ]
  },
  {
   "cell_type": "markdown",
   "metadata": {},
   "source": [
    "# 4. Drafting Workflow"
   ]
  },
  {
   "cell_type": "markdown",
   "metadata": {},
   "source": [
    "#### Set up session and branches"
   ]
  },
  {
   "cell_type": "code",
   "execution_count": 19,
   "metadata": {},
   "outputs": [],
   "source": [
    "# each critic will be in a branch of the session\n",
    "# and they each have access to one corresponding query engine\n",
    "\n",
    "tool_names = ['google', 'wiki', 'arxiv', 'd2l', 'bc']\n",
    "critic_names = [f\"critic_{t_}\" for t_ in tool_names]"
   ]
  },
  {
   "cell_type": "code",
   "execution_count": 20,
   "metadata": {},
   "outputs": [],
   "source": [
    "# create a researcher session\n",
    "# researcher will be in the default branch called 'main'\n",
    "researcher = li.Session(system=researcher_system)       # system message for the researcher\n",
    "                                                        \n",
    "# create a new branch for each critic\n",
    "for idx, name_ in enumerate(critic_names):\n",
    "    researcher.new_branch(\n",
    "        branch_name=li.nget(critic_configs, [name_, \"name\"]),       # name of the branch\n",
    "        tools=li.nget(critic_configs, [name_, \"tools\"]),            # tools to use for the branch\n",
    "        system=li.nget(critic_configs, [name_, \"system\"])           # branch system message for the critic\n",
    "    )"
   ]
  },
  {
   "cell_type": "markdown",
   "metadata": {},
   "source": [
    "#### Compose Critic cluster workflow"
   ]
  },
  {
   "cell_type": "code",
   "execution_count": 21,
   "metadata": {},
   "outputs": [],
   "source": [
    "import pandas as pd\n",
    "\n",
    "async def critic_workflow(context):\n",
    "    researcher.new_branch('critic_chat')\n",
    "\n",
    "    # this inner function represents one step in the critic's workflow\n",
    "    async def _inner(step_num=None, _context=None):        \n",
    "        f = lambda branch_, step_: [f\"{branch_}\", f\"step{step_}\"]\n",
    "        \n",
    "        # this _func function is to be called by a single critic\n",
    "        async def _func(name_):\n",
    "            config_ = {\n",
    "                'instruction': li.nget(critic_configs, f(name_, step_num)), \n",
    "                'num': 5, 'to_': name_, 'temperature': 0.3, 'tools': True,\n",
    "            }\n",
    "            if _context is not None:\n",
    "                config_.update({'context': _context})\n",
    "            try:\n",
    "                out = await researcher.auto_followup(**config_)\n",
    "                return out\n",
    "            except:\n",
    "                return 'somehow failed'\n",
    "\n",
    "        # then we run the _func asynchronously for all critics\n",
    "        await li.alcall(critic_names, _func)\n",
    "\n",
    "    # once after each critic finished their step\n",
    "    # we need to find a way for them to know each other's work, so they conduct peer review and discussion\n",
    "    def update_group_chat():\n",
<<<<<<< HEAD
    "        \n",
    "        # get all responses from critic (this does not include action request nor action response)\n",
    "        # only the finished output for each step after various querying\n",
    "        df_ = lambda name_: researcher.branches[name_].filter_messages_by(sender='assistant').copy()\n",
    "        \n",
=======
    "        \n",
    "        # get all responses from critic (this does not include action request nor action response)\n",
    "        # only the finished output for each step after various querying\n",
    "        df_ = lambda name_: researcher.branches[name_].filter_messages_by(sender='assistant').copy()\n",
    "        \n",
>>>>>>> 9f4be03d
    "        # we filter out empty responses and concat the valid ones into a dataframe\n",
    "        lst = li.to_list(\n",
    "            [\n",
    "                df_(name_) if (df_(name_) is not None and len(df_(name_)) >0)\n",
    "                else None for name_ in critic_names\n",
    "            ], \n",
    "                flatten=True, dropna=True)\n",
    "        \n",
    "        dfs = pd.concat(lst)\n",
    "        \n",
    "        # then we update the each critic as well as the group chat on the results\n",
    "        researcher.branches['critic_chat'].extend(dfs)\n",
    "        for name_ in critic_names:\n",
    "            researcher.branches[name_].extend(dfs)\n",
    "\n",
    "\n",
    "    # for the first step, we need to provide context for critics to work on\n",
    "    # which is the responses from the researcher\n",
    "    await _inner(1, _context=context)\n",
    "    update_group_chat()\n",
    "    \n",
    "    # you just need to put the same context once, each branch will keep track all messages\n",
    "    # in a pandas dataframe format, which allows easy manipulation and filtering\n",
    "    for i in range(1,5):\n",
    "        await _inner(i+1)\n",
    "        update_group_chat()\n",
    "    \n",
    "    # now the workflow is done, we are ready to output the final result\n",
    "    msgs = researcher.branches['critic_chat'].messages.copy()\n",
    "    \n",
    "    # and since we send out the whole group chat history, we can delete the group chat branch\n",
    "    # so it doesn't interfere with future workflows \n",
    "    # (branches within a session cannot have duplicated names)\n",
    "    researcher.delete_branch('critic_chat')\n",
    "    \n",
    "    return msgs"
   ]
  },
  {
   "cell_type": "markdown",
   "metadata": {},
   "source": [
    "# 5. Run"
   ]
  },
  {
   "cell_type": "markdown",
   "metadata": {},
   "source": [
    "depending on your prompts, this might take a long while as well"
   ]
  },
  {
   "cell_type": "markdown",
   "metadata": {},
   "source": [
    "#### Researcher Instruction 1: read abstract"
   ]
  },
  {
   "cell_type": "code",
   "execution_count": 22,
   "metadata": {},
   "outputs": [],
   "source": [
    "# we provide the researcher with the an abstract of a paper as a starting point\n",
    "r_context1 = str(abstracts[1])\n",
    "\n",
    "r1 = await researcher.chat(\n",
    "    instruction=researcher_instruct1, \n",
    "    context=r_context1, \n",
    "    temperature=0.3\n",
    ")"
   ]
  },
  {
   "cell_type": "code",
   "execution_count": 23,
   "metadata": {},
   "outputs": [
    {
     "name": "stderr",
     "output_type": "stream",
     "text": [
      "WARNING:llama_index.indices.knowledge_graph.retrievers:Index was not constructed with embeddings, skipping embedding usage...\n",
      "WARNING:llama_index.indices.knowledge_graph.retrievers:Index was not constructed with embeddings, skipping embedding usage...\n",
      "WARNING:llama_index.indices.knowledge_graph.retrievers:Index was not constructed with embeddings, skipping embedding usage...\n"
     ]
    },
    {
     "name": "stdout",
     "output_type": "stream",
     "text": [
      "Branch critic_chat is deleted.\n"
     ]
    }
   ],
   "source": [
    "# then we provide both the abstract and researcher's response\n",
    "# as context for the critic cluster \n",
    "c_context1 = {\n",
    "    \"paper_summary\": r_context1, \n",
    "    \"researcher_work\": str(r1)\n",
    "}\n",
    "\n",
    "# run critic workflow, the outputs are all messages from the critic cluster group chat\n",
    "reports1 = await critic_workflow(c_context1)"
   ]
  },
  {
   "cell_type": "markdown",
   "metadata": {},
   "source": [
    "#### Researcher Instruction 2: reflect"
   ]
  },
  {
   "cell_type": "code",
   "execution_count": 24,
   "metadata": {},
   "outputs": [
    {
     "name": "stderr",
     "output_type": "stream",
     "text": [
      "WARNING:llama_index.indices.knowledge_graph.retrievers:Index was not constructed with embeddings, skipping embedding usage...\n",
      "WARNING:llama_index.indices.knowledge_graph.retrievers:Index was not constructed with embeddings, skipping embedding usage...\n",
      "WARNING:llama_index.indices.knowledge_graph.retrievers:Index was not constructed with embeddings, skipping embedding usage...\n"
     ]
    },
    {
     "name": "stdout",
     "output_type": "stream",
     "text": [
      "Branch critic_chat is deleted.\n"
     ]
    }
   ],
   "source": [
    "# we get the last 10 valid messages from the group chat as feedback to the researcher\n",
    "r_context2 = str(\n",
    "    [i.content for _, i in reports1.iloc[-10:].iterrows()])\n",
    "\n",
    "r2 = await researcher.chat(\n",
    "    instruction=researcher_instruct2, \n",
    "    context=r_context2,\n",
    "    temperature=0.5)\n",
    "\n",
    "c_context2 = {\"researcher_work\": str(r2)}\n",
    "reports2 = await critic_workflow(c_context2)"
   ]
  },
  {
   "cell_type": "markdown",
   "metadata": {},
   "source": [
    "#### Researcher Instruction 3: brainstrom"
   ]
  },
  {
   "cell_type": "code",
   "execution_count": 25,
   "metadata": {},
   "outputs": [
    {
     "name": "stderr",
     "output_type": "stream",
     "text": [
      "WARNING:llama_index.indices.knowledge_graph.retrievers:Index was not constructed with embeddings, skipping embedding usage...\n",
      "WARNING:llama_index.indices.knowledge_graph.retrievers:Index was not constructed with embeddings, skipping embedding usage...\n",
      "WARNING:llama_index.indices.knowledge_graph.retrievers:Index was not constructed with embeddings, skipping embedding usage...\n"
     ]
    },
    {
     "name": "stdout",
     "output_type": "stream",
     "text": [
      "Branch critic_chat is deleted.\n"
     ]
    }
   ],
   "source": [
    "r_context3 = str(\n",
<<<<<<< HEAD
    "    [i.content for _, i in reports2.iloc[-10:].iterrows()])\n",
=======
    "    [i.content for _, i in reports1.iloc[-10:].iterrows()])\n",
>>>>>>> 9f4be03d
    "\n",
    "r3 = await researcher.chat(\n",
    "    instruction=researcher_instruct3, \n",
    "    context=r_context3)\n",
    "\n",
    "c_context3 = {\"researcher_work\": str(r3)}\n",
    "reports3 = await critic_workflow(c_context3)"
   ]
  },
  {
   "cell_type": "markdown",
   "metadata": {},
   "source": [
    "#### Researcher Instruction 4: output"
   ]
  },
  {
   "cell_type": "code",
   "execution_count": 26,
   "metadata": {},
   "outputs": [],
   "source": [
    "r_context4 = str(\n",
<<<<<<< HEAD
    "    [i.content for _, i in reports3.iloc[-10:].iterrows()])\n",
=======
    "    [i.content for _, i in reports1.iloc[-10:].iterrows()])\n",
>>>>>>> 9f4be03d
    "\n",
    "r4 = await researcher.chat(\n",
    "    instruction=researcher_instruct4, \n",
    "    context=r_context4)\n",
    "\n",
    "r4_2 = await researcher.chat(\n",
    "    instruction = \"\"\"\n",
    "        integrate conversation, reflect on your work and present \n",
    "        final output to user, be as long as possible\n",
    "    \"\"\"\n",
    ")"
   ]
  },
  {
   "cell_type": "markdown",
   "metadata": {},
   "source": [
    "# 6. Results"
   ]
  },
  {
   "cell_type": "markdown",
   "metadata": {},
   "source": [
    "#### a. Check the overall stats"
   ]
  },
  {
   "cell_type": "code",
   "execution_count": 27,
   "metadata": {},
   "outputs": [],
   "source": [
    "ttl_messages = [\n",
    "    i.messages.copy().dropna(how='all') for _, i in researcher.branches.items() \n",
    "    if len(i.messages) > 1\n",
    "]\n",
    "ttl_df = pd.concat(ttl_messages).drop_duplicates(subset=['node_id', 'content'])"
   ]
  },
  {
   "cell_type": "code",
   "execution_count": 32,
   "metadata": {},
   "outputs": [],
   "source": [
    "ttl_df.to_csv('all_critics_cluster.csv')"
   ]
  },
  {
   "cell_type": "code",
   "execution_count": 33,
   "metadata": {},
   "outputs": [
    {
     "name": "stdout",
     "output_type": "stream",
     "text": [
      "<class 'pandas.core.frame.DataFrame'>\n",
      "Index: 396 entries, 0 to 106\n",
      "Data columns (total 5 columns):\n",
      " #   Column     Non-Null Count  Dtype         \n",
      "---  ------     --------------  -----         \n",
      " 0   node_id    396 non-null    object        \n",
      " 1   role       396 non-null    object        \n",
      " 2   sender     396 non-null    object        \n",
      " 3   timestamp  396 non-null    datetime64[ns]\n",
      " 4   content    396 non-null    object        \n",
      "dtypes: datetime64[ns](1), object(4)\n",
      "memory usage: 18.6+ KB\n"
     ]
    }
   ],
   "source": [
    "# there are 396 messages unique in total across all branches\n",
    "# covering all critics, researcher, system as well as user instructions\n",
    "ttl_df.info()"
   ]
  },
  {
   "cell_type": "code",
   "execution_count": 34,
   "metadata": {},
   "outputs": [
    {
     "data": {
      "text/plain": [
       "76"
      ]
     },
     "execution_count": 34,
     "metadata": {},
     "output_type": "execute_result"
    }
   ],
   "source": [
    "# number of reponses from all assistants\n",
    "\n",
    "len(ttl_df[ttl_df.sender == 'assistant'])"
   ]
  },
  {
   "cell_type": "code",
   "execution_count": 36,
   "metadata": {},
   "outputs": [
    {
     "data": {
      "text/plain": [
       "94"
      ]
     },
     "execution_count": 36,
     "metadata": {},
     "output_type": "execute_result"
    }
   ],
   "source": [
    "# number of queries answered\n",
    "\n",
    "len(ttl_df[ttl_df.sender == 'action_response'])"
   ]
  },
  {
   "cell_type": "markdown",
   "metadata": {},
   "source": [
    "#### check each tool uses"
   ]
  },
  {
   "cell_type": "code",
   "execution_count": 37,
   "metadata": {},
   "outputs": [
    {
     "name": "stdout",
     "output_type": "stream",
     "text": [
      "total number of arxiv queries: 25\n",
      "total number of d2l queries: 31\n",
      "total number of bc queries: 9\n",
      "total number of google queries: 18\n",
      "total number of wiki queries: 11\n"
     ]
    }
   ],
   "source": [
    "# you can trace back the source for each single successful query\n",
    "\n",
    "print(f\"total number of arxiv queries: {len(responses_arxiv)}\")\n",
    "print(f\"total number of d2l queries: {len(responses_d2l)}\")\n",
    "print(f\"total number of bc queries: {len(responses_bc)}\")\n",
    "print(f\"total number of google queries: {len(responses_google)}\")\n",
    "print(f\"total number of wiki queries: {len(responses_wiki)}\")"
   ]
  },
  {
   "cell_type": "markdown",
   "metadata": {},
   "source": [
    "# 7. Improve outputs"
   ]
  },
  {
   "cell_type": "markdown",
   "metadata": {},
   "source": [
    "if the results quality is less than expected, you can chat with the researcher to further improve"
   ]
  },
  {
   "cell_type": "markdown",
   "metadata": {},
   "source": [
    "if the results quality is less than expected, you can chat with the researcher to further improve"
   ]
  },
  {
   "cell_type": "code",
   "execution_count": null,
   "metadata": {},
   "outputs": [],
   "source": [
    "improvements = '''\n",
    "    please be more specific in terms of technical details, use your conversation context to supplement. for example, introduce which technologies, which references should be used where and include some reasoning. you can do it\n",
    "'''\n",
    "\n",
    "r5 = await researcher.chat(improvements)"
   ]
  },
  {
   "cell_type": "code",
   "execution_count": 44,
   "metadata": {},
   "outputs": [
    {
     "name": "stdout",
     "output_type": "stream",
     "text": [
      "I appreciate your encouragement and the opportunity to delve into a more technically detailed research proposal. Utilizing the context of our previous conversations, let’s articulate a comprehensive plan that integrates Large Language Models (LLMs) with blockchain technology to foster a system of trust.\n",
      "\n",
      "**Title:**\n",
      "\"Design and Implementation of a Trust-Enhancing Framework via LLM-Blockchain Integration\"\n",
      "\n",
      "**Abstract:**\n",
      "This research investigates the technical feasibility and implementation strategies for integrating LLMs with blockchain networks to construct a robust system of trust. By harnessing the linguistic and cognitive capabilities of LLMs and the immutable record-keeping features of blockchain, we aim to develop a platform that ensures data integrity, facilitates transparent transactions, and mitigates the risks of malicious activities across blockchain systems.\n",
      "\n",
      "**Introduction:**\n",
      "Blockchain technology has laid the foundation for creating secure and decentralized digital ledgers. However, as the technology proliferates, the need for more sophisticated trust mechanisms becomes evident. The integration of LLMs, with their advanced natural language processing and understanding capabilities, into blockchain ecosystems holds the promise of revolutionizing trust in these networks. This integration will allow for real-time analysis and validation of on-chain data, smart contracts, and transactions, thus enhancing the overall security and reliability of blockchain platforms.\n",
      "\n",
      "**Research Objectives:**\n",
      "1. Develop a standardized cross-chain query language enabling LLMs to access and interpret data from disparate blockchain networks.\n",
      "2. Engineer a framework that allows LLMs to autonomously perform trust operations, such as transaction verification, fraud detection, and smart contract compliance, across multiple blockchain infrastructures.\n",
      "3. Evaluate the added value of LLMs in the context of blockchain by measuring improvements in data integrity, fraud prevention, and operational compliance.\n",
      "\n",
      "**Literature Review:**\n",
      "An in-depth literature review will form the backbone of the research, focusing on areas such as blockchain interoperability protocols, consensus algorithms, data privacy and security in distributed networks, and the application of AI in trust and verification processes. Key references will be drawn from sources like the Bitcoin and Ethereum whitepapers, IBM's Hyperledger Fabric documentation, Google's BERT language model research, and case studies of cross-chain solutions like Cosmos and Polkadot.\n",
      "\n",
      "**Methodology:**\n",
      "The methodology for this research will encompass a multi-phased approach:\n",
      "\n",
      "1. **Requirement Analysis:**\n",
      "   - Cataloging interoperability challenges and trust issues identified within existing blockchain systems.\n",
      "   - Defining the technical requirements for the LLMs' operation within blockchain systems, including the necessary computational resources and access permissions.\n",
      "\n",
      "2. **Design of Cross-Chain Query Language:**\n",
      "   - Leveraging existing query languages like SQL and blockchain-specific languages such as Solidity to inform the development of a new language schema that encompasses the needs of multiple blockchain systems.\n",
      "   - Ensuring compatibility with different blockchain data models, including UTXO (used by Bitcoin) and account/balance (used by Ethereum).\n",
      "\n",
      "3. **LLM Adaptation and Training:**\n",
      "   - Customizing existing LLMs (e.g., GPT-3, BERT) to understand and generate blockchain-relevant text.\n",
      "   - Training these models on datasets constructed from blockchain transaction logs, smart contract code, and other relevant on-chain data.\n",
      "\n",
      "4. **System Architecture Development:**\n",
      "   - Designing a microservices-based architecture that allows LLMs to interface with blockchain nodes through APIs and webhooks.\n",
      "   - Incorporating event-driven triggers to enable LLMs to respond to real-time blockchain events, such as the creation of a new block or the submission of a smart contract.\n",
      "\n",
      "5. **Prototype Development and Iteration:**\n",
      "   - Developing a prototype system that integrates the cross-chain query language and LLMs in a controlled test environment.\n",
      "   - Applying agile development methodologies to iterate on the system based on real-world data and user feedback.\n",
      "\n",
      "6. **Security and Scalability Analysis:**\n",
      "   - Conducting thorough penetration testing and security analysis to identify and remediate potential vulnerabilities.\n",
      "   - Assessing the scalability of the system, with a focus on the LLMs' response times and accuracy as the volume of blockchain activity scales up.\n",
      "\n",
      "7. **Testing and Evaluation:**\n",
      "   - Deploying the prototype in a sandbox environment that simulates a real-world blockchain ecosystem.\n",
      "   - Evaluating the system's performance through quantitative metrics (e.g., transaction verification time, smart contract analysis accuracy) and qualitative user feedback.\n",
      "\n",
      "8. **Documentation and Dissemination:**\n",
      "   - Documenting the research findings, the developed cross-chain query language specifications, LLM training methods, and the overall system architecture.\n",
      "   - Publishing the results in academic journals, presenting at conferences, and releasing open-source code for community feedback and collaboration.\n",
      "\n",
      "**Expected Outcomes:**\n",
      "A comprehensive framework for LLM-blockchain integration, including a new query language, trained LLMs, and an extensible system architecture, will be the tangible outcomes of this research. The framework will serve as a blueprint for building trust-enhancing applications on blockchain networks.\n",
      "\n",
      "**Potential Challenges:**\n",
      "- Developing a query language that is secure, efficient, and compatible with a variety of blockchain protocols.\n",
      "- Training LLMs to accurately interpret the context and nuances of blockchain data while ensuring user privacy.\n",
      "- Ensuring the computational efficiency of LLMs within the resource-constrained blockchain environments.\n",
      "\n",
      "**Timeline:**\n",
      "The research will follow a detailed 24-month timeline, starting with a six-month period focused on requirements gathering and literature review, followed by phases of design, development, and iterative testing, each lasting approximately four to six months.\n",
      "\n",
      "**Budget:**\n",
      "A comprehensive budget will include allocations for personnel, computational resources (e.g., cloud services for LLM training and deployment), data acquisition costs, software development tools, security audits, and dissemination efforts.\n",
      "\n",
      "**Conclusion:**\n",
      "This research proposal presents a clear and actionable plan for addressing the challenge of building trust in blockchain systems through the integration of LLMs. Through meticulous planning, thorough technical exploration, and a commitment to open collaboration, this project aims to push the frontiers of what is possible at the intersection of AI and blockchain technology.\n",
      "\n",
      "---\n",
      "\n",
      "This highly detailed and technical research proposal incorporates elements from the previous discussion, including the importance of a cross-chain query language and the role of LLMs in trust operations on blockchain networks. It is designed to be a practical, feasible blueprint for groundbreaking research in the field.\n"
     ]
    }
   ],
   "source": [
    "print(r5)"
   ]
  }
 ],
 "metadata": {
  "kernelspec": {
   "display_name": "core_dev",
   "language": "python",
   "name": "python3"
  },
  "language_info": {
   "codemirror_mode": {
    "name": "ipython",
    "version": 3
   },
   "file_extension": ".py",
   "mimetype": "text/x-python",
   "name": "python",
   "nbconvert_exporter": "python",
   "pygments_lexer": "ipython3",
   "version": "3.11.7"
  }
 },
 "nbformat": 4,
 "nbformat_minor": 2
}<|MERGE_RESOLUTION|>--- conflicted
+++ resolved
@@ -16,21 +16,6 @@
    "outputs": [],
    "source": [
     "# %pip install lionagi llama-index unstructured pypdf wikipedia google-search 'unstructured[pdf]'"
-<<<<<<< HEAD
-=======
-   ]
-  },
-  {
-   "cell_type": "markdown",
-   "metadata": {},
-   "source": [
-    "you need to download `lionhub` package and install locally to run the following codes\n",
-    "\n",
-    "- github link: https://github.com/lion-agi/lionhub\n",
-    "\n",
-    "you can use \n",
-    "`pip install -e <dir-to-unzipped-folder>`\n"
->>>>>>> 9f4be03d
    ]
   },
   {
@@ -53,11 +38,9 @@
    "source": [
     "topic = \"Large Language Model Applications in Blockchain\"\n",
     "question = \"Research on building a system of trust integrating Large Language Model with blockchain\"\n",
-<<<<<<< HEAD
+
     "num_papers = 20"
-=======
-    "num_papers = 2"
->>>>>>> 9f4be03d
+
    ]
   },
   {
@@ -104,17 +87,12 @@
     "\n",
     "service_context = ServiceContext.from_defaults(\n",
     "    text_splitter=text_splitter, llm=llm)\n",
-<<<<<<< HEAD
+
     "\n",
     "arxiv_index = VectorStoreIndex.from_documents(\n",
     "    documents, service_context=service_context)\n",
     "\n",
-=======
-    "\n",
-    "arxiv_index = VectorStoreIndex.from_documents(\n",
-    "    documents, service_context=service_context)\n",
-    "\n",
->>>>>>> 9f4be03d
+
     "arxiv_engine = arxiv_index.as_query_engine(\n",
     "    similarity_top_k=3, response_mode= \"tree_summarize\")\n",
     "\n",
@@ -140,7 +118,6 @@
     "\n",
     "# llm = OpenAI(model='gpt-4-turbo-preview', temperature=0.1)\n",
     "# service_context = service_context.from_defaults(llm=llm)\n",
-<<<<<<< HEAD
     "\n",
     "# storage_context = StorageContext.from_defaults(persist_dir='.storage/arxiv/')\n",
     "# index_id = '789e33ff-f14c-4d36-a7eb-827896b2bd3b'\n",
@@ -148,15 +125,7 @@
     "# arxiv_index = load_index_from_storage(\n",
     "#     storage_context=storage_context, index_id=index_id, service_context=service_context)\n",
     "\n",
-=======
-    "\n",
-    "# storage_context = StorageContext.from_defaults(persist_dir='.storage/arvix1/')\n",
-    "# index_id = '789e33ff-f14c-4d36-a7eb-827896b2bd3b'\n",
-    "\n",
-    "# arxiv_index = load_index_from_storage(\n",
-    "#     storage_context=storage_context, index_id=index_id, service_context=service_context)\n",
-    "\n",
->>>>>>> 9f4be03d
+
     "# arxiv_engine = arxiv_index.as_query_engine(similarity_top_k=3, response_mode= \"tree_summarize\")"
    ]
   },
@@ -314,19 +283,13 @@
     "            # cache the page title and original entity\n",
     "            self.cache[candidate_entity] = entity_data\n",
     "            self.cache[page.title] = entity_data\n",
-<<<<<<< HEAD
+
     "\n",
     "            return entity_data[\"title\"]\n",
     "        except:\n",
     "            return None\n",
     "\n",
-=======
-    "\n",
-    "            return entity_data[\"title\"]\n",
-    "        except:\n",
-    "            return None\n",
-    "\n",
->>>>>>> 9f4be03d
+
     "wiki_filter = WikiFilter()\n",
     "\n",
     "def extract_triplets_wiki(text):\n",
@@ -468,7 +431,7 @@
    "metadata": {},
    "outputs": [],
    "source": [
-<<<<<<< HEAD
+
     "# from llama_index import load_index_from_storage\n",
     "# from llama_index.storage.storage_context import StorageContext\n",
     "# from llama_index.graph_stores import SimpleGraphStore\n",
@@ -481,20 +444,7 @@
     "\n",
     "# bc_index = load_index_from_storage(storage_context=storage_context, index_id=index_id,)\n",
     "# bc_engine = bc_index.as_query_engine(similarity_top_k=3, response_mode= \"tree_summarize\")"
-=======
-    "from llama_index import load_index_from_storage\n",
-    "from llama_index.storage.storage_context import StorageContext\n",
-    "from llama_index.graph_stores import SimpleGraphStore\n",
-    "\n",
-    "storage_context = StorageContext.from_defaults(\n",
-    "    graph_store=SimpleGraphStore(), persist_dir= '.storage/bc/')\n",
-    "\n",
-    "# <change to your own index id, can find it in index store>\n",
-    "index_id = 'bcd41f43-7af0-4001-a3c0-c1a753cdeaac' \n",
-    "\n",
-    "bc_index = load_index_from_storage(storage_context=storage_context, index_id=index_id,)\n",
-    "bc_engine = bc_index.as_query_engine(similarity_top_k=3, response_mode= \"tree_summarize\")"
->>>>>>> 9f4be03d
+
    ]
   },
   {
@@ -993,19 +943,13 @@
     "    # once after each critic finished their step\n",
     "    # we need to find a way for them to know each other's work, so they conduct peer review and discussion\n",
     "    def update_group_chat():\n",
-<<<<<<< HEAD
+
     "        \n",
     "        # get all responses from critic (this does not include action request nor action response)\n",
     "        # only the finished output for each step after various querying\n",
     "        df_ = lambda name_: researcher.branches[name_].filter_messages_by(sender='assistant').copy()\n",
     "        \n",
-=======
-    "        \n",
-    "        # get all responses from critic (this does not include action request nor action response)\n",
-    "        # only the finished output for each step after various querying\n",
-    "        df_ = lambda name_: researcher.branches[name_].filter_messages_by(sender='assistant').copy()\n",
-    "        \n",
->>>>>>> 9f4be03d
+
     "        # we filter out empty responses and concat the valid ones into a dataframe\n",
     "        lst = li.to_list(\n",
     "            [\n",
@@ -1189,11 +1133,9 @@
    ],
    "source": [
     "r_context3 = str(\n",
-<<<<<<< HEAD
+
     "    [i.content for _, i in reports2.iloc[-10:].iterrows()])\n",
-=======
-    "    [i.content for _, i in reports1.iloc[-10:].iterrows()])\n",
->>>>>>> 9f4be03d
+
     "\n",
     "r3 = await researcher.chat(\n",
     "    instruction=researcher_instruct3, \n",
@@ -1217,11 +1159,9 @@
    "outputs": [],
    "source": [
     "r_context4 = str(\n",
-<<<<<<< HEAD
+
     "    [i.content for _, i in reports3.iloc[-10:].iterrows()])\n",
-=======
-    "    [i.content for _, i in reports1.iloc[-10:].iterrows()])\n",
->>>>>>> 9f4be03d
+
     "\n",
     "r4 = await researcher.chat(\n",
     "    instruction=researcher_instruct4, \n",
